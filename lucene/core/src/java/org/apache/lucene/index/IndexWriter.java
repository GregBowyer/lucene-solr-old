--- conflicted
+++ resolved
@@ -451,10 +451,7 @@
         rld.dropReaders();
       }
     }
-<<<<<<< HEAD
-    
-=======
-
+    
     public synchronized boolean anyPendingDeletes() {
       for(ReadersAndLiveDocs rld : readerMap.values()) {
         if (rld.getPendingDeleteCount() != 0) {
@@ -465,7 +462,6 @@
       return false;
     }
 
->>>>>>> da875c5e
     public synchronized void release(ReadersAndLiveDocs rld) throws IOException {
       
       // Matches incRef in get:
@@ -588,13 +584,9 @@
         // Return ref to caller:
         rld.incRef();
       }
-<<<<<<< HEAD
-      
-=======
-
+      
       assert noDups();
 
->>>>>>> da875c5e
       return rld;
     }
 
@@ -4544,16 +4536,11 @@
     // !bufferedDeletesStream.any()));
     ensureOpen();
     if (infoStream.isEnabled("IW")) {
-<<<<<<< HEAD
       infoStream.message("IW",
           "nrtIsCurrent: infoVersion matches: "
               + (infos.version == segmentInfos.version) + " DW changes: "
               + docWriter.anyChanges() + " BD changes: "
               + bufferedDeletesStream.any());
-      
-=======
-      infoStream.message("IW", "nrtIsCurrent: infoVersion matches: " + (infos.version == segmentInfos.version) + "; DW changes: " + docWriter.anyChanges() + "; BD changes: "+ bufferedDeletesStream.any());
->>>>>>> da875c5e
     }
     return infos.version == segmentInfos.version && !docWriter.anyChanges()
         && !bufferedDeletesStream.any();
