--- conflicted
+++ resolved
@@ -69,13 +69,8 @@
    *          {@link Type#BYTES_VAR_SORTED}.
    * @see PackedInts#getReader(org.apache.lucene.store.DataInput)
    */
-<<<<<<< HEAD
   protected DocValuesWriterBase(PerDocWriteState state, float acceptableOverheadRatio) {
-    this.segmentName = state.segmentName;
-=======
-  protected DocValuesWriterBase(PerDocWriteState state, boolean fasterButMoreRam) {
     this.segmentName = state.segmentInfo.name;
->>>>>>> dc62b7b8
     this.bytesUsed = state.bytesUsed;
     this.context = state.context;
     this.acceptableOverheadRatio = acceptableOverheadRatio;
