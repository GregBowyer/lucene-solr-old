--- conflicted
+++ resolved
@@ -264,34 +264,6 @@
     }
   }
 
-<<<<<<< HEAD
-    //System.out.println("indexingGen now " + indexingGen);
-
-    // .reopen() returns a new reference:
-
-    // Start from whichever searcher is most current:
-    final IndexSearcher startSearcher = noDeletesSearchingGen.get() > searchingGen.get() ? noDeletesCurrentSearcher : currentSearcher;
-    IndexReader nextReader = IndexReader.openIfChanged(startSearcher.getIndexReader(), writer, applyDeletes);
-    if (nextReader == null) {
-      // NOTE: doesn't happen currently in Lucene (reopen on
-      // NRT reader always returns new reader), but could in
-      // the future:
-      nextReader = startSearcher.getIndexReader();
-      nextReader.incRef();
-    }
-
-    if (nextReader != startSearcher.getIndexReader()) {
-      final IndexSearcher nextSearcher = new IndexSearcher(nextReader, es);
-      if (warmer != null) {
-        boolean success = false;
-        try {
-          warmer.warm(nextSearcher);
-          success = true;
-        } finally {
-          if (!success) {
-            nextReader.decRef();
-          }
-=======
   public boolean maybeReopen(boolean applyAllDeletes) throws IOException {
     if (reopenLock.tryLock()) {
       try {
@@ -301,7 +273,6 @@
         boolean setSearchGen = false;
         if (!(setSearchGen = reference.manager.isSearcherCurrent())) {
           setSearchGen = reference.manager.maybeReopen();
->>>>>>> 94d2bd86
         }
         if (setSearchGen) {
           reference.generation = newSearcherGen;// update searcher gen
