--- conflicted
+++ resolved
@@ -35,12 +35,7 @@
     <path refid="base.classpath"/>
   </path>
 
-<<<<<<< HEAD
-
   <target name="javadocs" depends="javadocs-queries,javadocs-analyzers-common,compile-core">
-=======
-  <target name="javadocs" depends="javadocs-queries,compile-core">
->>>>>>> c0488529
     <invoke-module-javadoc>
       <links>
         <link href="../analyzers-common"/>
