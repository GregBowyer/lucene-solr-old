package org.apache.lucene.search;

/**
 * Licensed to the Apache Software Foundation (ASF) under one or more
 * contributor license agreements.  See the NOTICE file distributed with
 * this work for additional information regarding copyright ownership.
 * The ASF licenses this file to You under the Apache License, Version 2.0
 * (the "License"); you may not use this file except in compliance with
 * the License.  You may obtain a copy of the License at
 *
 *     http://www.apache.org/licenses/LICENSE-2.0
 *
 * Unless required by applicable law or agreed to in writing, software
 * distributed under the License is distributed on an "AS IS" BASIS,
 * WITHOUT WARRANTIES OR CONDITIONS OF ANY KIND, either express or implied.
 * See the License for the specific language governing permissions and
 * limitations under the License.
 */

import org.apache.lucene.document.Document;
import org.apache.lucene.document.Field;
import org.apache.lucene.index.IndexReader;
import org.apache.lucene.index.RandomIndexWriter;
import org.apache.lucene.index.Term;
import org.apache.lucene.search.BooleanClause.Occur;
import org.apache.lucene.store.Directory;
import org.apache.lucene.util.LuceneTestCase;
import org.apache.lucene.util.DocIdBitSet;
import java.util.BitSet;

/**
 * FilteredQuery JUnit tests.
 *
 * <p>Created: Apr 21, 2004 1:21:46 PM
 *
 *
 * @since   1.4
 */
public class TestFilteredQuery extends LuceneTestCase {

  private IndexSearcher searcher;
  private IndexReader reader;
<<<<<<< HEAD
  private RAMDirectory directory;
=======
  private Directory directory;
>>>>>>> 2ede77ba
  private Query query;
  private Filter filter;

  @Override
  public void setUp() throws Exception {
    super.setUp();
<<<<<<< HEAD
    directory = new RAMDirectory();
    RandomIndexWriter writer = new RandomIndexWriter (newRandom(), directory);
=======
    directory = newDirectory();
    RandomIndexWriter writer = new RandomIndexWriter (random, directory);
>>>>>>> 2ede77ba

    Document doc = new Document();
    doc.add (newField("field", "one two three four five", Field.Store.YES, Field.Index.ANALYZED));
    doc.add (newField("sorter", "b", Field.Store.YES, Field.Index.ANALYZED));
    writer.addDocument (doc);

    doc = new Document();
    doc.add (newField("field", "one two three four", Field.Store.YES, Field.Index.ANALYZED));
    doc.add (newField("sorter", "d", Field.Store.YES, Field.Index.ANALYZED));
    writer.addDocument (doc);

    doc = new Document();
    doc.add (newField("field", "one two three y", Field.Store.YES, Field.Index.ANALYZED));
    doc.add (newField("sorter", "a", Field.Store.YES, Field.Index.ANALYZED));
    writer.addDocument (doc);

    doc = new Document();
    doc.add (newField("field", "one two x", Field.Store.YES, Field.Index.ANALYZED));
    doc.add (newField("sorter", "c", Field.Store.YES, Field.Index.ANALYZED));
    writer.addDocument (doc);

    // tests here require single segment (eg try seed
    // 8239472272678419952L), because SingleDocTestFilter(x)
    // blindly accepts that docID in any sub-segment
    writer.optimize();

    reader = writer.getReader();
    writer.close ();

    searcher = new IndexSearcher (reader);
    query = new TermQuery (new Term ("field", "three"));
    filter = newStaticFilterB();
  }

  // must be static for serialization tests
  private static Filter newStaticFilterB() {
    return new Filter() {
      @Override
      public DocIdSet getDocIdSet (IndexReader reader) {
        BitSet bitset = new BitSet(5);
        bitset.set (1);
        bitset.set (3);
        return new DocIdBitSet(bitset);
      }
    };
  }

  @Override
  public void tearDown() throws Exception {
    searcher.close();
    reader.close();
    directory.close();
    super.tearDown();
  }

  public void testFilteredQuery()
  throws Exception {
    Query filteredquery = new FilteredQuery (query, filter);
    ScoreDoc[] hits = searcher.search (filteredquery, null, 1000).scoreDocs;
    assertEquals (1, hits.length);
    assertEquals (1, hits[0].doc);
    QueryUtils.check(random, filteredquery,searcher);

    hits = searcher.search (filteredquery, null, 1000, new Sort(new SortField("sorter", SortField.STRING))).scoreDocs;
    assertEquals (1, hits.length);
    assertEquals (1, hits[0].doc);

    filteredquery = new FilteredQuery (new TermQuery (new Term ("field", "one")), filter);
    hits = searcher.search (filteredquery, null, 1000).scoreDocs;
    assertEquals (2, hits.length);
    QueryUtils.check(random, filteredquery,searcher);

    filteredquery = new FilteredQuery (new TermQuery (new Term ("field", "x")), filter);
    hits = searcher.search (filteredquery, null, 1000).scoreDocs;
    assertEquals (1, hits.length);
    assertEquals (3, hits[0].doc);
    QueryUtils.check(random, filteredquery,searcher);

    filteredquery = new FilteredQuery (new TermQuery (new Term ("field", "y")), filter);
    hits = searcher.search (filteredquery, null, 1000).scoreDocs;
    assertEquals (0, hits.length);
    QueryUtils.check(random, filteredquery,searcher);
    
    // test boost
    Filter f = newStaticFilterA();
    
    float boost = 2.5f;
    BooleanQuery bq1 = new BooleanQuery();
    TermQuery tq = new TermQuery (new Term ("field", "one"));
    tq.setBoost(boost);
    bq1.add(tq, Occur.MUST);
    bq1.add(new TermQuery (new Term ("field", "five")), Occur.MUST);
    
    BooleanQuery bq2 = new BooleanQuery();
    tq = new TermQuery (new Term ("field", "one"));
    filteredquery = new FilteredQuery(tq, f);
    filteredquery.setBoost(boost);
    bq2.add(filteredquery, Occur.MUST);
    bq2.add(new TermQuery (new Term ("field", "five")), Occur.MUST);
    assertScoreEquals(bq1, bq2);
    
    assertEquals(boost, filteredquery.getBoost(), 0);
    assertEquals(1.0f, tq.getBoost(), 0); // the boost value of the underlying query shouldn't have changed 
  }

  // must be static for serialization tests 
  private static Filter newStaticFilterA() {
    return new Filter() {
      @Override
      public DocIdSet getDocIdSet (IndexReader reader) {
        BitSet bitset = new BitSet(5);
        bitset.set(0, 5);
        return new DocIdBitSet(bitset);
      }
    };
  }
  
  /**
   * Tests whether the scores of the two queries are the same.
   */
  public void assertScoreEquals(Query q1, Query q2) throws Exception {
    ScoreDoc[] hits1 = searcher.search (q1, null, 1000).scoreDocs;
    ScoreDoc[] hits2 = searcher.search (q2, null, 1000).scoreDocs;
      
    assertEquals(hits1.length, hits2.length);
    
    for (int i = 0; i < hits1.length; i++) {
      assertEquals(hits1[i].score, hits2[i].score, 0.0000001f);
    }
  }

  /**
   * This tests FilteredQuery's rewrite correctness
   */
  public void testRangeQuery() throws Exception {
    TermRangeQuery rq = new TermRangeQuery(
        "sorter", "b", "d", true, true);

    Query filteredquery = new FilteredQuery(rq, filter);
    ScoreDoc[] hits = searcher.search(filteredquery, null, 1000).scoreDocs;
    assertEquals(2, hits.length);
    QueryUtils.check(random, filteredquery,searcher);
  }

  public void testBoolean() throws Exception {
    BooleanQuery bq = new BooleanQuery();
    Query query = new FilteredQuery(new MatchAllDocsQuery(),
        new SingleDocTestFilter(0));
    bq.add(query, BooleanClause.Occur.MUST);
    query = new FilteredQuery(new MatchAllDocsQuery(),
        new SingleDocTestFilter(1));
    bq.add(query, BooleanClause.Occur.MUST);
    ScoreDoc[] hits = searcher.search(bq, null, 1000).scoreDocs;
    assertEquals(0, hits.length);
    QueryUtils.check(random, query,searcher);    
  }

  // Make sure BooleanQuery, which does out-of-order
  // scoring, inside FilteredQuery, works
  public void testBoolean2() throws Exception {
    BooleanQuery bq = new BooleanQuery();
    Query query = new FilteredQuery(bq,
        new SingleDocTestFilter(0));
    bq.add(new TermQuery(new Term("field", "one")), BooleanClause.Occur.SHOULD);
    bq.add(new TermQuery(new Term("field", "two")), BooleanClause.Occur.SHOULD);
    ScoreDoc[] hits = searcher.search(query, 1000).scoreDocs;
    assertEquals(1, hits.length);
    QueryUtils.check(random, query,searcher);    
  }
}



<|MERGE_RESOLUTION|>--- conflicted
+++ resolved
@@ -40,24 +40,15 @@
 
   private IndexSearcher searcher;
   private IndexReader reader;
-<<<<<<< HEAD
-  private RAMDirectory directory;
-=======
   private Directory directory;
->>>>>>> 2ede77ba
   private Query query;
   private Filter filter;
 
   @Override
   public void setUp() throws Exception {
     super.setUp();
-<<<<<<< HEAD
-    directory = new RAMDirectory();
-    RandomIndexWriter writer = new RandomIndexWriter (newRandom(), directory);
-=======
     directory = newDirectory();
     RandomIndexWriter writer = new RandomIndexWriter (random, directory);
->>>>>>> 2ede77ba
 
     Document doc = new Document();
     doc.add (newField("field", "one two three four five", Field.Store.YES, Field.Index.ANALYZED));
