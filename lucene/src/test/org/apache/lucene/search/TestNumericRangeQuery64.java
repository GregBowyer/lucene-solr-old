package org.apache.lucene.search;

/**
 * Licensed to the Apache Software Foundation (ASF) under one or more
 * contributor license agreements.  See the NOTICE file distributed with
 * this work for additional information regarding copyright ownership.
 * The ASF licenses this file to You under the Apache License, Version 2.0
 * (the "License"); you may not use this file except in compliance with
 * the License.  You may obtain a copy of the License at
 *
 *     http://www.apache.org/licenses/LICENSE-2.0
 *
 * Unless required by applicable law or agreed to in writing, software
 * distributed under the License is distributed on an "AS IS" BASIS,
 * WITHOUT WARRANTIES OR CONDITIONS OF ANY KIND, either express or implied.
 * See the License for the specific language governing permissions and
 * limitations under the License.
 */

import org.apache.lucene.analysis.MockAnalyzer;
import org.apache.lucene.document.Document;
import org.apache.lucene.document.Field;
import org.apache.lucene.document.NumericField;
import org.apache.lucene.index.IndexReader;
import org.apache.lucene.index.IndexWriter;
<<<<<<< HEAD
import org.apache.lucene.index.IndexWriterConfig;
import org.apache.lucene.index.RandomIndexWriter;
import org.apache.lucene.store.RAMDirectory;
=======
import org.apache.lucene.index.RandomIndexWriter;
import org.apache.lucene.store.Directory;
>>>>>>> 2ede77ba
import org.apache.lucene.util.BytesRef;
import org.apache.lucene.util.LuceneTestCase;
import org.apache.lucene.util.NumericUtils;

import org.junit.Test;
import org.junit.AfterClass;
import org.junit.BeforeClass;
import static org.junit.Assert.*;

public class TestNumericRangeQuery64 extends LuceneTestCase {
  // distance of entries
  private static final long distance = 66666L;
  // shift the starting of the values to the left, to also have negative values:
  private static final long startOffset = - 1L << 31;
  // number of docs to generate for testing
  private static final int noDocs = 10000 * RANDOM_MULTIPLIER;
  
<<<<<<< HEAD
  private static RAMDirectory directory = null;
=======
  private static Directory directory = null;
>>>>>>> 2ede77ba
  private static IndexReader reader = null;
  private static IndexSearcher searcher = null;
  
  @BeforeClass
  public static void beforeClass() throws Exception {
<<<<<<< HEAD
    directory = new RAMDirectory();
    Random random = newStaticRandom(TestNumericRangeQuery64.class);
    RandomIndexWriter writer = new RandomIndexWriter(random, directory);
=======
    directory = newDirectory();
    RandomIndexWriter writer = new RandomIndexWriter(random, directory,
        newIndexWriterConfig(TEST_VERSION_CURRENT, new MockAnalyzer())
        .setMaxBufferedDocs(_TestUtil.nextInt(random, 50, 1000)));
>>>>>>> 2ede77ba
    
    NumericField
      field8 = new NumericField("field8", 8, Field.Store.YES, true),
      field6 = new NumericField("field6", 6, Field.Store.YES, true),
      field4 = new NumericField("field4", 4, Field.Store.YES, true),
      field2 = new NumericField("field2", 2, Field.Store.YES, true),
      fieldNoTrie = new NumericField("field"+Integer.MAX_VALUE, Integer.MAX_VALUE, Field.Store.YES, true),
      ascfield8 = new NumericField("ascfield8", 8, Field.Store.NO, true),
      ascfield6 = new NumericField("ascfield6", 6, Field.Store.NO, true),
      ascfield4 = new NumericField("ascfield4", 4, Field.Store.NO, true),
      ascfield2 = new NumericField("ascfield2", 2, Field.Store.NO, true);
    
    Document doc = new Document();
    // add fields, that have a distance to test general functionality
    doc.add(field8); doc.add(field6); doc.add(field4); doc.add(field2); doc.add(fieldNoTrie);
    // add ascending fields with a distance of 1, beginning at -noDocs/2 to test the correct splitting of range and inclusive/exclusive
    doc.add(ascfield8); doc.add(ascfield6); doc.add(ascfield4); doc.add(ascfield2);
    
    // Add a series of noDocs docs with increasing long values, by updating the fields
    for (int l=0; l<noDocs; l++) {
      long val=distance*l+startOffset;
      field8.setLongValue(val);
      field6.setLongValue(val);
      field4.setLongValue(val);
      field2.setLongValue(val);
      fieldNoTrie.setLongValue(val);

      val=l-(noDocs/2);
      ascfield8.setLongValue(val);
      ascfield6.setLongValue(val);
      ascfield4.setLongValue(val);
      ascfield2.setLongValue(val);
      writer.addDocument(doc);
    }
<<<<<<< HEAD
  
=======
>>>>>>> 2ede77ba
    reader = writer.getReader();
    searcher=new IndexSearcher(reader);
    writer.close();
  }
  
  @AfterClass
  public static void afterClass() throws Exception {
    searcher.close();
    searcher = null;
    reader.close();
    reader = null;
    directory.close();
    directory = null;
  }
  
  @Override
  public void setUp() throws Exception {
    super.setUp();
    // set the theoretical maximum term count for 8bit (see docs for the number)
    // super.tearDown will restore the default
    BooleanQuery.setMaxClauseCount(7*255*2 + 255);
  }
  
  /** test for constant score + boolean query + filter, the other tests only use the constant score mode */
  private void testRange(int precisionStep) throws Exception {
    String field="field"+precisionStep;
    int count=3000;
    long lower=(distance*3/2)+startOffset, upper=lower + count*distance + (distance/3);
    NumericRangeQuery<Long> q = NumericRangeQuery.newLongRange(field, precisionStep, lower, upper, true, true);
    NumericRangeFilter<Long> f = NumericRangeFilter.newLongRange(field, precisionStep, lower, upper, true, true);
    int lastTerms = 0;
    for (byte i=0; i<3; i++) {
      TopDocs topDocs;
      int terms;
      String type;
      q.clearTotalNumberOfTerms();
      f.clearTotalNumberOfTerms();
      switch (i) {
        case 0:
          type = " (constant score filter rewrite)";
          q.setRewriteMethod(MultiTermQuery.CONSTANT_SCORE_FILTER_REWRITE);
          topDocs = searcher.search(q, null, noDocs, Sort.INDEXORDER);
          terms = q.getTotalNumberOfTerms();
          break;
        case 1:
          type = " (constant score boolean rewrite)";
          q.setRewriteMethod(MultiTermQuery.CONSTANT_SCORE_BOOLEAN_QUERY_REWRITE);
          topDocs = searcher.search(q, null, noDocs, Sort.INDEXORDER);
          terms = q.getTotalNumberOfTerms();
          break;
        case 2:
          type = " (filter)";
          topDocs = searcher.search(new MatchAllDocsQuery(), f, noDocs, Sort.INDEXORDER);
          terms = f.getTotalNumberOfTerms();
          break;
        default:
          return;
      }
      if (VERBOSE) System.out.println("Found "+terms+" distinct terms in range for field '"+field+"'"+type+".");
      ScoreDoc[] sd = topDocs.scoreDocs;
      assertNotNull(sd);
      assertEquals("Score doc count"+type, count, sd.length );
      Document doc=searcher.doc(sd[0].doc);
      assertEquals("First doc"+type, 2*distance+startOffset, Long.parseLong(doc.get(field)) );
      doc=searcher.doc(sd[sd.length-1].doc);
      assertEquals("Last doc"+type, (1+count)*distance+startOffset, Long.parseLong(doc.get(field)) );
      if (i>0 && searcher.getIndexReader().getSequentialSubReaders().length == 1) {
        assertEquals("Distinct term number is equal for all query types", lastTerms, terms);
      }
      lastTerms = terms;
    }
  }

  @Test
  public void testRange_8bit() throws Exception {
    testRange(8);
  }
  
  @Test
  public void testRange_6bit() throws Exception {
    testRange(6);
  }
  
  @Test
  public void testRange_4bit() throws Exception {
    testRange(4);
  }
  
  @Test
  public void testRange_2bit() throws Exception {
    testRange(2);
  }
  
  @Test
  public void testInverseRange() throws Exception {
    NumericRangeFilter<Long> f = NumericRangeFilter.newLongRange("field8", 8, 1000L, -1000L, true, true);
    assertSame("A inverse range should return the EMPTY_DOCIDSET instance", DocIdSet.EMPTY_DOCIDSET, f.getDocIdSet(searcher.getIndexReader()));
    f = NumericRangeFilter.newLongRange("field8", 8, Long.MAX_VALUE, null, false, false);
    assertSame("A exclusive range starting with Long.MAX_VALUE should return the EMPTY_DOCIDSET instance",
      DocIdSet.EMPTY_DOCIDSET, f.getDocIdSet(searcher.getIndexReader()));
    f = NumericRangeFilter.newLongRange("field8", 8, null, Long.MIN_VALUE, false, false);
    assertSame("A exclusive range ending with Long.MIN_VALUE should return the EMPTY_DOCIDSET instance",
      DocIdSet.EMPTY_DOCIDSET, f.getDocIdSet(searcher.getIndexReader()));
  }
  
  @Test
  public void testOneMatchQuery() throws Exception {
    NumericRangeQuery<Long> q = NumericRangeQuery.newLongRange("ascfield8", 8, 1000L, 1000L, true, true);
    assertSame(MultiTermQuery.CONSTANT_SCORE_BOOLEAN_QUERY_REWRITE, q.getRewriteMethod());
    TopDocs topDocs = searcher.search(q, noDocs);
    ScoreDoc[] sd = topDocs.scoreDocs;
    assertNotNull(sd);
    assertEquals("Score doc count", 1, sd.length );
  }
  
  private void testLeftOpenRange(int precisionStep) throws Exception {
    String field="field"+precisionStep;
    int count=3000;
    long upper=(count-1)*distance + (distance/3) + startOffset;
    NumericRangeQuery<Long> q=NumericRangeQuery.newLongRange(field, precisionStep, null, upper, true, true);
    TopDocs topDocs = searcher.search(q, null, noDocs, Sort.INDEXORDER);
    if (VERBOSE) System.out.println("Found "+q.getTotalNumberOfTerms()+" distinct terms in left open range for field '"+field+"'.");
    ScoreDoc[] sd = topDocs.scoreDocs;
    assertNotNull(sd);
    assertEquals("Score doc count", count, sd.length );
    Document doc=searcher.doc(sd[0].doc);
    assertEquals("First doc", startOffset, Long.parseLong(doc.get(field)) );
    doc=searcher.doc(sd[sd.length-1].doc);
    assertEquals("Last doc", (count-1)*distance+startOffset, Long.parseLong(doc.get(field)) );

    q=NumericRangeQuery.newLongRange(field, precisionStep, null, upper, false, true);
    topDocs = searcher.search(q, null, noDocs, Sort.INDEXORDER);
    sd = topDocs.scoreDocs;
    assertNotNull(sd);
    assertEquals("Score doc count", count, sd.length );
    doc=searcher.doc(sd[0].doc);
    assertEquals("First doc", startOffset, Long.parseLong(doc.get(field)) );
    doc=searcher.doc(sd[sd.length-1].doc);
    assertEquals("Last doc", (count-1)*distance+startOffset, Long.parseLong(doc.get(field)) );
  }
  
  @Test
  public void testLeftOpenRange_8bit() throws Exception {
    testLeftOpenRange(8);
  }
  
  @Test
  public void testLeftOpenRange_6bit() throws Exception {
    testLeftOpenRange(6);
  }
  
  @Test
  public void testLeftOpenRange_4bit() throws Exception {
    testLeftOpenRange(4);
  }
  
  @Test
  public void testLeftOpenRange_2bit() throws Exception {
    testLeftOpenRange(2);
  }
  
  private void testRightOpenRange(int precisionStep) throws Exception {
    String field="field"+precisionStep;
    int count=3000;
    long lower=(count-1)*distance + (distance/3) +startOffset;
    NumericRangeQuery<Long> q=NumericRangeQuery.newLongRange(field, precisionStep, lower, null, true, true);
    TopDocs topDocs = searcher.search(q, null, noDocs, Sort.INDEXORDER);
    if (VERBOSE) System.out.println("Found "+q.getTotalNumberOfTerms()+" distinct terms in right open range for field '"+field+"'.");
    ScoreDoc[] sd = topDocs.scoreDocs;
    assertNotNull(sd);
    assertEquals("Score doc count", noDocs-count, sd.length );
    Document doc=searcher.doc(sd[0].doc);
    assertEquals("First doc", count*distance+startOffset, Long.parseLong(doc.get(field)) );
    doc=searcher.doc(sd[sd.length-1].doc);
    assertEquals("Last doc", (noDocs-1)*distance+startOffset, Long.parseLong(doc.get(field)) );

    q=NumericRangeQuery.newLongRange(field, precisionStep, lower, null, true, false);
    topDocs = searcher.search(q, null, noDocs, Sort.INDEXORDER);
    sd = topDocs.scoreDocs;
    assertNotNull(sd);
    assertEquals("Score doc count", noDocs-count, sd.length );
    doc=searcher.doc(sd[0].doc);
    assertEquals("First doc", count*distance+startOffset, Long.parseLong(doc.get(field)) );
    doc=searcher.doc(sd[sd.length-1].doc);
    assertEquals("Last doc", (noDocs-1)*distance+startOffset, Long.parseLong(doc.get(field)) );
  }
  
  @Test
  public void testRightOpenRange_8bit() throws Exception {
    testRightOpenRange(8);
  }
  
  @Test
  public void testRightOpenRange_6bit() throws Exception {
    testRightOpenRange(6);
  }
  
  @Test
  public void testRightOpenRange_4bit() throws Exception {
    testRightOpenRange(4);
  }
  
  @Test
  public void testRightOpenRange_2bit() throws Exception {
    testRightOpenRange(2);
  }
  
  @Test
  public void testInfiniteValues() throws Exception {
    Directory dir = newDirectory();
    IndexWriter writer = new IndexWriter(dir, newIndexWriterConfig(
        TEST_VERSION_CURRENT, new MockAnalyzer()));
    Document doc = new Document();
    doc.add(new NumericField("double").setDoubleValue(Double.NEGATIVE_INFINITY));
    doc.add(new NumericField("long").setLongValue(Long.MIN_VALUE));
    writer.addDocument(doc);
    
    doc = new Document();
    doc.add(new NumericField("double").setDoubleValue(Double.POSITIVE_INFINITY));
    doc.add(new NumericField("long").setLongValue(Long.MAX_VALUE));
    writer.addDocument(doc);
    
    doc = new Document();
    doc.add(new NumericField("double").setDoubleValue(0.0));
    doc.add(new NumericField("long").setLongValue(0L));
    writer.addDocument(doc);
    writer.close();
    
    IndexSearcher s = new IndexSearcher(dir);
    
    Query q=NumericRangeQuery.newLongRange("long", null, null, true, true);
    TopDocs topDocs = s.search(q, 10);
    assertEquals("Score doc count", 3,  topDocs.scoreDocs.length );
    
    q=NumericRangeQuery.newLongRange("long", null, null, false, false);
    topDocs = s.search(q, 10);
    assertEquals("Score doc count", 3,  topDocs.scoreDocs.length );

    q=NumericRangeQuery.newLongRange("long", Long.MIN_VALUE, Long.MAX_VALUE, true, true);
    topDocs = s.search(q, 10);
    assertEquals("Score doc count", 3,  topDocs.scoreDocs.length );
    
    q=NumericRangeQuery.newLongRange("long", Long.MIN_VALUE, Long.MAX_VALUE, false, false);
    topDocs = s.search(q, 10);
    assertEquals("Score doc count", 1,  topDocs.scoreDocs.length );

    q=NumericRangeQuery.newDoubleRange("double", null, null, true, true);
    topDocs = s.search(q, 10);
    assertEquals("Score doc count", 3,  topDocs.scoreDocs.length );

    q=NumericRangeQuery.newDoubleRange("double", null, null, false, false);
    topDocs = s.search(q, 10);
    assertEquals("Score doc count", 3,  topDocs.scoreDocs.length );

    s.close();
    dir.close();
  }
  
  private void testRandomTrieAndClassicRangeQuery(int precisionStep) throws Exception {
    String field="field"+precisionStep;
    int termCountT=0,termCountC=0;
    int num = 10 * RANDOM_MULTIPLIER;
    for (int i = 0; i < num; i++) {
<<<<<<< HEAD
      long lower=(long)(rnd.nextDouble()*noDocs*distance)+startOffset;
      long upper=(long)(rnd.nextDouble()*noDocs*distance)+startOffset;
=======
      long lower=(long)(random.nextDouble()*noDocs*distance)+startOffset;
      long upper=(long)(random.nextDouble()*noDocs*distance)+startOffset;
>>>>>>> 2ede77ba
      if (lower>upper) {
        long a=lower; lower=upper; upper=a;
      }
      final BytesRef lowerBytes = new BytesRef(NumericUtils.BUF_SIZE_LONG), upperBytes = new BytesRef(NumericUtils.BUF_SIZE_LONG);
      NumericUtils.longToPrefixCoded(lower, 0, lowerBytes);
      NumericUtils.longToPrefixCoded(upper, 0, upperBytes);
      // TODO: when new TermRange ctors with BytesRef available, use them and do not convert to string!
      final String lowerString = lowerBytes.utf8ToString(), upperString = upperBytes.utf8ToString();
      
      // test inclusive range
      NumericRangeQuery<Long> tq=NumericRangeQuery.newLongRange(field, precisionStep, lower, upper, true, true);
      TermRangeQuery cq=new TermRangeQuery(field, lowerString, upperString, true, true);
      TopDocs tTopDocs = searcher.search(tq, 1);
      TopDocs cTopDocs = searcher.search(cq, 1);
      assertEquals("Returned count for NumericRangeQuery and TermRangeQuery must be equal", cTopDocs.totalHits, tTopDocs.totalHits );
      termCountT += tq.getTotalNumberOfTerms();
      termCountC += cq.getTotalNumberOfTerms();
      // test exclusive range
      tq=NumericRangeQuery.newLongRange(field, precisionStep, lower, upper, false, false);
      cq=new TermRangeQuery(field, lowerString, upperString, false, false);
      tTopDocs = searcher.search(tq, 1);
      cTopDocs = searcher.search(cq, 1);
      assertEquals("Returned count for NumericRangeQuery and TermRangeQuery must be equal", cTopDocs.totalHits, tTopDocs.totalHits );
      termCountT += tq.getTotalNumberOfTerms();
      termCountC += cq.getTotalNumberOfTerms();
      // test left exclusive range
      tq=NumericRangeQuery.newLongRange(field, precisionStep, lower, upper, false, true);
      cq=new TermRangeQuery(field, lowerString, upperString, false, true);
      tTopDocs = searcher.search(tq, 1);
      cTopDocs = searcher.search(cq, 1);
      assertEquals("Returned count for NumericRangeQuery and TermRangeQuery must be equal", cTopDocs.totalHits, tTopDocs.totalHits );
      termCountT += tq.getTotalNumberOfTerms();
      termCountC += cq.getTotalNumberOfTerms();
      // test right exclusive range
      tq=NumericRangeQuery.newLongRange(field, precisionStep, lower, upper, true, false);
      cq=new TermRangeQuery(field, lowerString, upperString, true, false);
      tTopDocs = searcher.search(tq, 1);
      cTopDocs = searcher.search(cq, 1);
      assertEquals("Returned count for NumericRangeQuery and TermRangeQuery must be equal", cTopDocs.totalHits, tTopDocs.totalHits );
      termCountT += tq.getTotalNumberOfTerms();
      termCountC += cq.getTotalNumberOfTerms();
    }
    if (precisionStep == Integer.MAX_VALUE && searcher.getIndexReader().getSequentialSubReaders().length == 1) {
      assertEquals("Total number of terms should be equal for unlimited precStep", termCountT, termCountC);
    } else if (VERBOSE) {
      System.out.println("Average number of terms during random search on '" + field + "':");
      System.out.println(" Trie query: " + (((double)termCountT)/(num * 4)));
      System.out.println(" Classical query: " + (((double)termCountC)/(num * 4)));
    }
  }
  
  @Test
  public void testRandomTrieAndClassicRangeQuery_8bit() throws Exception {
    testRandomTrieAndClassicRangeQuery(8);
  }
  
  @Test
  public void testRandomTrieAndClassicRangeQuery_6bit() throws Exception {
    testRandomTrieAndClassicRangeQuery(6);
  }
  
  @Test
  public void testRandomTrieAndClassicRangeQuery_4bit() throws Exception {
    testRandomTrieAndClassicRangeQuery(4);
  }
  
  @Test
  public void testRandomTrieAndClassicRangeQuery_2bit() throws Exception {
    testRandomTrieAndClassicRangeQuery(2);
  }
  
  @Test
  public void testRandomTrieAndClassicRangeQuery_NoTrie() throws Exception {
    testRandomTrieAndClassicRangeQuery(Integer.MAX_VALUE);
  }
  
  private void testRangeSplit(int precisionStep) throws Exception {
    String field="ascfield"+precisionStep;
    // 10 random tests
    int num = 10 * RANDOM_MULTIPLIER;
    for (int i = 0; i < num; i++) {
<<<<<<< HEAD
      long lower=(long)(rnd.nextDouble()*noDocs - noDocs/2);
      long upper=(long)(rnd.nextDouble()*noDocs - noDocs/2);
=======
      long lower=(long)(random.nextDouble()*noDocs - noDocs/2);
      long upper=(long)(random.nextDouble()*noDocs - noDocs/2);
>>>>>>> 2ede77ba
      if (lower>upper) {
        long a=lower; lower=upper; upper=a;
      }
      // test inclusive range
      Query tq=NumericRangeQuery.newLongRange(field, precisionStep, lower, upper, true, true);
      TopDocs tTopDocs = searcher.search(tq, 1);
      assertEquals("Returned count of range query must be equal to inclusive range length", upper-lower+1, tTopDocs.totalHits );
      // test exclusive range
      tq=NumericRangeQuery.newLongRange(field, precisionStep, lower, upper, false, false);
      tTopDocs = searcher.search(tq, 1);
      assertEquals("Returned count of range query must be equal to exclusive range length", Math.max(upper-lower-1, 0), tTopDocs.totalHits );
      // test left exclusive range
      tq=NumericRangeQuery.newLongRange(field, precisionStep, lower, upper, false, true);
      tTopDocs = searcher.search(tq, 1);
      assertEquals("Returned count of range query must be equal to half exclusive range length", upper-lower, tTopDocs.totalHits );
      // test right exclusive range
      tq=NumericRangeQuery.newLongRange(field, precisionStep, lower, upper, true, false);
      tTopDocs = searcher.search(tq, 1);
      assertEquals("Returned count of range query must be equal to half exclusive range length", upper-lower, tTopDocs.totalHits );
    }
  }

  @Test
  public void testRangeSplit_8bit() throws Exception {
    testRangeSplit(8);
  }
  
  @Test
  public void testRangeSplit_6bit() throws Exception {
    testRangeSplit(6);
  }
  
  @Test
  public void testRangeSplit_4bit() throws Exception {
    testRangeSplit(4);
  }
  
  @Test
  public void testRangeSplit_2bit() throws Exception {
    testRangeSplit(2);
  }
  
  /** we fake a double test using long2double conversion of NumericUtils */
  private void testDoubleRange(int precisionStep) throws Exception {
    final String field="ascfield"+precisionStep;
    final long lower=-1000L, upper=+2000L;
    
    Query tq=NumericRangeQuery.newDoubleRange(field, precisionStep,
      NumericUtils.sortableLongToDouble(lower), NumericUtils.sortableLongToDouble(upper), true, true);
    TopDocs tTopDocs = searcher.search(tq, 1);
    assertEquals("Returned count of range query must be equal to inclusive range length", upper-lower+1, tTopDocs.totalHits );
    
    Filter tf=NumericRangeFilter.newDoubleRange(field, precisionStep,
      NumericUtils.sortableLongToDouble(lower), NumericUtils.sortableLongToDouble(upper), true, true);
    tTopDocs = searcher.search(new MatchAllDocsQuery(), tf, 1);
    assertEquals("Returned count of range filter must be equal to inclusive range length", upper-lower+1, tTopDocs.totalHits );
  }

  @Test
  public void testDoubleRange_8bit() throws Exception {
    testDoubleRange(8);
  }
  
  @Test
  public void testDoubleRange_6bit() throws Exception {
    testDoubleRange(6);
  }
  
  @Test
  public void testDoubleRange_4bit() throws Exception {
    testDoubleRange(4);
  }
  
  @Test
  public void testDoubleRange_2bit() throws Exception {
    testDoubleRange(2);
  }
  
  private void testSorting(int precisionStep) throws Exception {
    String field="field"+precisionStep;
    // 10 random tests, the index order is ascending,
    // so using a reverse sort field should retun descending documents
    int num = 10 * RANDOM_MULTIPLIER;
    for (int i = 0; i < num; i++) {
<<<<<<< HEAD
      long lower=(long)(rnd.nextDouble()*noDocs*distance)+startOffset;
      long upper=(long)(rnd.nextDouble()*noDocs*distance)+startOffset;
=======
      long lower=(long)(random.nextDouble()*noDocs*distance)+startOffset;
      long upper=(long)(random.nextDouble()*noDocs*distance)+startOffset;
>>>>>>> 2ede77ba
      if (lower>upper) {
        long a=lower; lower=upper; upper=a;
      }
      Query tq=NumericRangeQuery.newLongRange(field, precisionStep, lower, upper, true, true);
      TopDocs topDocs = searcher.search(tq, null, noDocs, new Sort(new SortField(field, SortField.LONG, true)));
      if (topDocs.totalHits==0) continue;
      ScoreDoc[] sd = topDocs.scoreDocs;
      assertNotNull(sd);
      long last=Long.parseLong(searcher.doc(sd[0].doc).get(field));
      for (int j=1; j<sd.length; j++) {
        long act=Long.parseLong(searcher.doc(sd[j].doc).get(field));
        assertTrue("Docs should be sorted backwards", last>act );
        last=act;
      }
    }
  }

  @Test
  public void testSorting_8bit() throws Exception {
    testSorting(8);
  }
  
  @Test
  public void testSorting_6bit() throws Exception {
    testSorting(6);
  }
  
  @Test
  public void testSorting_4bit() throws Exception {
    testSorting(4);
  }
  
  @Test
  public void testSorting_2bit() throws Exception {
    testSorting(2);
  }
  
  @Test
  public void testEqualsAndHash() throws Exception {
    QueryUtils.checkHashEquals(NumericRangeQuery.newLongRange("test1", 4, 10L, 20L, true, true));
    QueryUtils.checkHashEquals(NumericRangeQuery.newLongRange("test2", 4, 10L, 20L, false, true));
    QueryUtils.checkHashEquals(NumericRangeQuery.newLongRange("test3", 4, 10L, 20L, true, false));
    QueryUtils.checkHashEquals(NumericRangeQuery.newLongRange("test4", 4, 10L, 20L, false, false));
    QueryUtils.checkHashEquals(NumericRangeQuery.newLongRange("test5", 4, 10L, null, true, true));
    QueryUtils.checkHashEquals(NumericRangeQuery.newLongRange("test6", 4, null, 20L, true, true));
    QueryUtils.checkHashEquals(NumericRangeQuery.newLongRange("test7", 4, null, null, true, true));
    QueryUtils.checkEqual(
      NumericRangeQuery.newLongRange("test8", 4, 10L, 20L, true, true), 
      NumericRangeQuery.newLongRange("test8", 4, 10L, 20L, true, true)
    );
    QueryUtils.checkUnequal(
      NumericRangeQuery.newLongRange("test9", 4, 10L, 20L, true, true), 
      NumericRangeQuery.newLongRange("test9", 8, 10L, 20L, true, true)
    );
    QueryUtils.checkUnequal(
      NumericRangeQuery.newLongRange("test10a", 4, 10L, 20L, true, true), 
      NumericRangeQuery.newLongRange("test10b", 4, 10L, 20L, true, true)
    );
    QueryUtils.checkUnequal(
      NumericRangeQuery.newLongRange("test11", 4, 10L, 20L, true, true), 
      NumericRangeQuery.newLongRange("test11", 4, 20L, 10L, true, true)
    );
    QueryUtils.checkUnequal(
      NumericRangeQuery.newLongRange("test12", 4, 10L, 20L, true, true), 
      NumericRangeQuery.newLongRange("test12", 4, 10L, 20L, false, true)
    );
    QueryUtils.checkUnequal(
      NumericRangeQuery.newLongRange("test13", 4, 10L, 20L, true, true), 
      NumericRangeQuery.newFloatRange("test13", 4, 10f, 20f, true, true)
    );
     // difference to int range is tested in TestNumericRangeQuery32
  }
}<|MERGE_RESOLUTION|>--- conflicted
+++ resolved
@@ -23,17 +23,12 @@
 import org.apache.lucene.document.NumericField;
 import org.apache.lucene.index.IndexReader;
 import org.apache.lucene.index.IndexWriter;
-<<<<<<< HEAD
-import org.apache.lucene.index.IndexWriterConfig;
-import org.apache.lucene.index.RandomIndexWriter;
-import org.apache.lucene.store.RAMDirectory;
-=======
 import org.apache.lucene.index.RandomIndexWriter;
 import org.apache.lucene.store.Directory;
->>>>>>> 2ede77ba
 import org.apache.lucene.util.BytesRef;
 import org.apache.lucene.util.LuceneTestCase;
 import org.apache.lucene.util.NumericUtils;
+import org.apache.lucene.util._TestUtil;
 
 import org.junit.Test;
 import org.junit.AfterClass;
@@ -48,26 +43,16 @@
   // number of docs to generate for testing
   private static final int noDocs = 10000 * RANDOM_MULTIPLIER;
   
-<<<<<<< HEAD
-  private static RAMDirectory directory = null;
-=======
   private static Directory directory = null;
->>>>>>> 2ede77ba
   private static IndexReader reader = null;
   private static IndexSearcher searcher = null;
   
   @BeforeClass
   public static void beforeClass() throws Exception {
-<<<<<<< HEAD
-    directory = new RAMDirectory();
-    Random random = newStaticRandom(TestNumericRangeQuery64.class);
-    RandomIndexWriter writer = new RandomIndexWriter(random, directory);
-=======
     directory = newDirectory();
     RandomIndexWriter writer = new RandomIndexWriter(random, directory,
         newIndexWriterConfig(TEST_VERSION_CURRENT, new MockAnalyzer())
         .setMaxBufferedDocs(_TestUtil.nextInt(random, 50, 1000)));
->>>>>>> 2ede77ba
     
     NumericField
       field8 = new NumericField("field8", 8, Field.Store.YES, true),
@@ -102,10 +87,6 @@
       ascfield2.setLongValue(val);
       writer.addDocument(doc);
     }
-<<<<<<< HEAD
-  
-=======
->>>>>>> 2ede77ba
     reader = writer.getReader();
     searcher=new IndexSearcher(reader);
     writer.close();
@@ -369,13 +350,8 @@
     int termCountT=0,termCountC=0;
     int num = 10 * RANDOM_MULTIPLIER;
     for (int i = 0; i < num; i++) {
-<<<<<<< HEAD
-      long lower=(long)(rnd.nextDouble()*noDocs*distance)+startOffset;
-      long upper=(long)(rnd.nextDouble()*noDocs*distance)+startOffset;
-=======
       long lower=(long)(random.nextDouble()*noDocs*distance)+startOffset;
       long upper=(long)(random.nextDouble()*noDocs*distance)+startOffset;
->>>>>>> 2ede77ba
       if (lower>upper) {
         long a=lower; lower=upper; upper=a;
       }
@@ -457,13 +433,8 @@
     // 10 random tests
     int num = 10 * RANDOM_MULTIPLIER;
     for (int i = 0; i < num; i++) {
-<<<<<<< HEAD
-      long lower=(long)(rnd.nextDouble()*noDocs - noDocs/2);
-      long upper=(long)(rnd.nextDouble()*noDocs - noDocs/2);
-=======
       long lower=(long)(random.nextDouble()*noDocs - noDocs/2);
       long upper=(long)(random.nextDouble()*noDocs - noDocs/2);
->>>>>>> 2ede77ba
       if (lower>upper) {
         long a=lower; lower=upper; upper=a;
       }
@@ -548,13 +519,8 @@
     // so using a reverse sort field should retun descending documents
     int num = 10 * RANDOM_MULTIPLIER;
     for (int i = 0; i < num; i++) {
-<<<<<<< HEAD
-      long lower=(long)(rnd.nextDouble()*noDocs*distance)+startOffset;
-      long upper=(long)(rnd.nextDouble()*noDocs*distance)+startOffset;
-=======
       long lower=(long)(random.nextDouble()*noDocs*distance)+startOffset;
       long upper=(long)(random.nextDouble()*noDocs*distance)+startOffset;
->>>>>>> 2ede77ba
       if (lower>upper) {
         long a=lower; lower=upper; upper=a;
       }
