package org.apache.lucene.search;

/**
 * Licensed to the Apache Software Foundation (ASF) under one or more
 * contributor license agreements.  See the NOTICE file distributed with
 * this work for additional information regarding copyright ownership.
 * The ASF licenses this file to You under the Apache License, Version 2.0
 * (the "License"); you may not use this file except in compliance with
 * the License.  You may obtain a copy of the License at
 *
 *     http://www.apache.org/licenses/LICENSE-2.0
 *
 * Unless required by applicable law or agreed to in writing, software
 * distributed under the License is distributed on an "AS IS" BASIS,
 * WITHOUT WARRANTIES OR CONDITIONS OF ANY KIND, either express or implied.
 * See the License for the specific language governing permissions and
 * limitations under the License.
 */

import java.io.IOException;
import java.util.Random;

import org.apache.lucene.analysis.MockAnalyzer;
import org.apache.lucene.document.Document;
import org.apache.lucene.document.Field;
import org.apache.lucene.index.IndexReader;
<<<<<<< HEAD
import org.apache.lucene.index.RandomIndexWriter;
=======
>>>>>>> 2ede77ba
import org.apache.lucene.index.IndexWriterConfig.OpenMode;
import org.apache.lucene.index.RandomIndexWriter;
import org.apache.lucene.store.Directory;
import org.apache.lucene.util.LuceneTestCase;
import org.apache.lucene.util._TestUtil;
import org.junit.AfterClass;
import org.junit.BeforeClass;
import org.junit.Test;

<<<<<<< HEAD
=======
import static org.junit.Assert.*;

>>>>>>> 2ede77ba
public class BaseTestRangeFilter extends LuceneTestCase {
  
  public static final boolean F = false;
  public static final boolean T = true;
  
<<<<<<< HEAD
  protected Random rand;
  
=======
>>>>>>> 2ede77ba
  /**
   * Collation interacts badly with hyphens -- collation produces different
   * ordering than Unicode code-point ordering -- so two indexes are created:
   * one which can't have negative random integers, for testing collated ranges,
   * and the other which can have negative random integers, for all other tests.
   */
<<<<<<< HEAD
  class TestIndex {
    int maxR;
    int minR;
    boolean allowNegativeRandomInts;
    RAMDirectory index = new RAMDirectory();
    
    TestIndex(int minR, int maxR, boolean allowNegativeRandomInts) {
      this.minR = minR;
      this.maxR = maxR;
      this.allowNegativeRandomInts = allowNegativeRandomInts;
    }
  }
  
  IndexReader signedIndexReader;
  IndexReader unsignedIndexReader;
  
  TestIndex signedIndexDir = new TestIndex(Integer.MAX_VALUE, Integer.MIN_VALUE, true);
  TestIndex unsignedIndexDir = new TestIndex(Integer.MAX_VALUE, 0, false);
  
  int minId = 0;
  int maxId = 10000;
  
  static final int intLength = Integer.toString(Integer.MAX_VALUE).length();
  
  /**
   * a simple padding function that should work with any int
   */
  public static String pad(int n) {
    StringBuilder b = new StringBuilder(40);
    String p = "0";
    if (n < 0) {
      p = "-";
      n = Integer.MAX_VALUE + n + 1;
    }
=======
  static class TestIndex {
    int maxR;
    int minR;
    boolean allowNegativeRandomInts;
    Directory index;
    
    TestIndex(Random random, int minR, int maxR, boolean allowNegativeRandomInts) {
      this.minR = minR;
      this.maxR = maxR;
      this.allowNegativeRandomInts = allowNegativeRandomInts;
      try {
        index = newDirectory(random);
      } catch (IOException e) { throw new RuntimeException(e); }
    }
  }
  
  static IndexReader signedIndexReader;
  static IndexReader unsignedIndexReader;
  
  static TestIndex signedIndexDir;
  static TestIndex unsignedIndexDir;
  
  static int minId = 0;
  static int maxId = 10000;
  
  static final int intLength = Integer.toString(Integer.MAX_VALUE).length();
  
  /**
   * a simple padding function that should work with any int
   */
  public static String pad(int n) {
    StringBuilder b = new StringBuilder(40);
    String p = "0";
    if (n < 0) {
      p = "-";
      n = Integer.MAX_VALUE + n + 1;
    }
>>>>>>> 2ede77ba
    b.append(p);
    String s = Integer.toString(n);
    for (int i = s.length(); i <= intLength; i++) {
      b.append("0");
    }
    b.append(s);
    
    return b.toString();
  }
<<<<<<< HEAD
   
  protected void setUp() throws Exception {
    super.setUp();
    rand = newRandom();
    signedIndexReader = build(rand, signedIndexDir);
    unsignedIndexReader = build(rand, unsignedIndexDir);
  }
  
  protected void tearDown() throws Exception {
    signedIndexReader.close();
    unsignedIndexReader.close();
    super.tearDown();
  }
  
  private IndexReader build(Random random, TestIndex index) throws IOException {
    /* build an index */
    RandomIndexWriter writer = new RandomIndexWriter(random, index.index, 
        newIndexWriterConfig(random, TEST_VERSION_CURRENT, new MockAnalyzer())
    .setOpenMode(OpenMode.CREATE));
    
    for (int d = minId; d <= maxId; d++) {
      Document doc = new Document();
      doc.add(new Field("id", pad(d), Field.Store.YES,
          Field.Index.NOT_ANALYZED));
      int r = index.allowNegativeRandomInts ? rand.nextInt() : rand
          .nextInt(Integer.MAX_VALUE);
      if (index.maxR < r) {
        index.maxR = r;
      }
      if (r < index.minR) {
        index.minR = r;
      }
      doc.add(new Field("rand", pad(r), Field.Store.YES,
          Field.Index.NOT_ANALYZED));
      doc.add(new Field("body", "body", Field.Store.YES,
          Field.Index.NOT_ANALYZED));
      writer.addDocument(doc);
    }
    
    IndexReader ir = writer.getReader();
    writer.close();
    return ir;
  }
  
  public void testPad() {
    
    int[] tests = new int[] {-9999999, -99560, -100, -3, -1, 0, 3, 9, 10, 1000,
        999999999};
    for (int i = 0; i < tests.length - 1; i++) {
      int a = tests[i];
      int b = tests[i + 1];
      String aa = pad(a);
      String bb = pad(b);
      String label = a + ":" + aa + " vs " + b + ":" + bb;
      assertEquals("length of " + label, aa.length(), bb.length());
      assertTrue("compare less than " + label, aa.compareTo(bb) < 0);
    }
=======
  
  @BeforeClass
  public static void beforeClassBaseTestRangeFilter() throws Exception {
    signedIndexDir = new TestIndex(random, Integer.MAX_VALUE, Integer.MIN_VALUE, true);
    unsignedIndexDir = new TestIndex(random, Integer.MAX_VALUE, 0, false);
    signedIndexReader = build(random, signedIndexDir);
    unsignedIndexReader = build(random, unsignedIndexDir);
  }
  
  @AfterClass
  public static void afterClassBaseTestRangeFilter() throws Exception {
    signedIndexReader.close();
    unsignedIndexReader.close();
    signedIndexDir.index.close();
    unsignedIndexDir.index.close();
    signedIndexReader = null;
    unsignedIndexReader = null;
    signedIndexDir = null;
    unsignedIndexDir = null;
  }
  
  private static IndexReader build(Random random, TestIndex index) throws IOException {
    /* build an index */
    
    Document doc = new Document();
    Field idField = newField(random, "id", "", Field.Store.YES, Field.Index.NOT_ANALYZED);
    Field randField = newField(random, "rand", "", Field.Store.YES, Field.Index.NOT_ANALYZED);
    Field bodyField = newField(random, "body", "", Field.Store.YES, Field.Index.NOT_ANALYZED);
    doc.add(idField);
    doc.add(randField);
    doc.add(bodyField);

    RandomIndexWriter writer = new RandomIndexWriter(random, index.index, 
                                                     newIndexWriterConfig(random, TEST_VERSION_CURRENT, new MockAnalyzer())
                                                     .setOpenMode(OpenMode.CREATE).setMaxBufferedDocs(_TestUtil.nextInt(random, 50, 1000)));
    while(true) {

      int minCount = 0;
      int maxCount = 0;

      _TestUtil.reduceOpenFiles(writer.w);

      for (int d = minId; d <= maxId; d++) {
        idField.setValue(pad(d));
        int r = index.allowNegativeRandomInts ? random.nextInt() : random
          .nextInt(Integer.MAX_VALUE);
        if (index.maxR < r) {
          index.maxR = r;
          maxCount = 1;
        } else if (index.maxR == r) {
          maxCount++;
        }

        if (r < index.minR) {
          index.minR = r;
          minCount = 1;
        } else if (r == index.minR) {
          minCount++;
        }
        randField.setValue(pad(r));
        bodyField.setValue("body");
        writer.addDocument(doc);
      }

      if (minCount == 1 && maxCount == 1) {
        // our subclasses rely on only 1 doc having the min or
        // max, so, we loop until we satisfy that.  it should be
        // exceedingly rare (Yonik calculates 1 in ~429,000)
        // times) that this loop requires more than one try:
        IndexReader ir = writer.getReader();
        writer.close();
        return ir;
      }

      // try again
      writer.deleteAll();
    }
  }
  
  @Test
  public void testPad() {
    
    int[] tests = new int[] {-9999999, -99560, -100, -3, -1, 0, 3, 9, 10, 1000,
        999999999};
    for (int i = 0; i < tests.length - 1; i++) {
      int a = tests[i];
      int b = tests[i + 1];
      String aa = pad(a);
      String bb = pad(b);
      String label = a + ":" + aa + " vs " + b + ":" + bb;
      assertEquals("length of " + label, aa.length(), bb.length());
      assertTrue("compare less than " + label, aa.compareTo(bb) < 0);
    }
>>>>>>> 2ede77ba
    
  }
  
}<|MERGE_RESOLUTION|>--- conflicted
+++ resolved
@@ -24,10 +24,6 @@
 import org.apache.lucene.document.Document;
 import org.apache.lucene.document.Field;
 import org.apache.lucene.index.IndexReader;
-<<<<<<< HEAD
-import org.apache.lucene.index.RandomIndexWriter;
-=======
->>>>>>> 2ede77ba
 import org.apache.lucene.index.IndexWriterConfig.OpenMode;
 import org.apache.lucene.index.RandomIndexWriter;
 import org.apache.lucene.store.Directory;
@@ -37,63 +33,19 @@
 import org.junit.BeforeClass;
 import org.junit.Test;
 
-<<<<<<< HEAD
-=======
 import static org.junit.Assert.*;
 
->>>>>>> 2ede77ba
 public class BaseTestRangeFilter extends LuceneTestCase {
   
   public static final boolean F = false;
   public static final boolean T = true;
   
-<<<<<<< HEAD
-  protected Random rand;
-  
-=======
->>>>>>> 2ede77ba
   /**
    * Collation interacts badly with hyphens -- collation produces different
    * ordering than Unicode code-point ordering -- so two indexes are created:
    * one which can't have negative random integers, for testing collated ranges,
    * and the other which can have negative random integers, for all other tests.
    */
-<<<<<<< HEAD
-  class TestIndex {
-    int maxR;
-    int minR;
-    boolean allowNegativeRandomInts;
-    RAMDirectory index = new RAMDirectory();
-    
-    TestIndex(int minR, int maxR, boolean allowNegativeRandomInts) {
-      this.minR = minR;
-      this.maxR = maxR;
-      this.allowNegativeRandomInts = allowNegativeRandomInts;
-    }
-  }
-  
-  IndexReader signedIndexReader;
-  IndexReader unsignedIndexReader;
-  
-  TestIndex signedIndexDir = new TestIndex(Integer.MAX_VALUE, Integer.MIN_VALUE, true);
-  TestIndex unsignedIndexDir = new TestIndex(Integer.MAX_VALUE, 0, false);
-  
-  int minId = 0;
-  int maxId = 10000;
-  
-  static final int intLength = Integer.toString(Integer.MAX_VALUE).length();
-  
-  /**
-   * a simple padding function that should work with any int
-   */
-  public static String pad(int n) {
-    StringBuilder b = new StringBuilder(40);
-    String p = "0";
-    if (n < 0) {
-      p = "-";
-      n = Integer.MAX_VALUE + n + 1;
-    }
-=======
   static class TestIndex {
     int maxR;
     int minR;
@@ -131,7 +83,6 @@
       p = "-";
       n = Integer.MAX_VALUE + n + 1;
     }
->>>>>>> 2ede77ba
     b.append(p);
     String s = Integer.toString(n);
     for (int i = s.length(); i <= intLength; i++) {
@@ -141,65 +92,6 @@
     
     return b.toString();
   }
-<<<<<<< HEAD
-   
-  protected void setUp() throws Exception {
-    super.setUp();
-    rand = newRandom();
-    signedIndexReader = build(rand, signedIndexDir);
-    unsignedIndexReader = build(rand, unsignedIndexDir);
-  }
-  
-  protected void tearDown() throws Exception {
-    signedIndexReader.close();
-    unsignedIndexReader.close();
-    super.tearDown();
-  }
-  
-  private IndexReader build(Random random, TestIndex index) throws IOException {
-    /* build an index */
-    RandomIndexWriter writer = new RandomIndexWriter(random, index.index, 
-        newIndexWriterConfig(random, TEST_VERSION_CURRENT, new MockAnalyzer())
-    .setOpenMode(OpenMode.CREATE));
-    
-    for (int d = minId; d <= maxId; d++) {
-      Document doc = new Document();
-      doc.add(new Field("id", pad(d), Field.Store.YES,
-          Field.Index.NOT_ANALYZED));
-      int r = index.allowNegativeRandomInts ? rand.nextInt() : rand
-          .nextInt(Integer.MAX_VALUE);
-      if (index.maxR < r) {
-        index.maxR = r;
-      }
-      if (r < index.minR) {
-        index.minR = r;
-      }
-      doc.add(new Field("rand", pad(r), Field.Store.YES,
-          Field.Index.NOT_ANALYZED));
-      doc.add(new Field("body", "body", Field.Store.YES,
-          Field.Index.NOT_ANALYZED));
-      writer.addDocument(doc);
-    }
-    
-    IndexReader ir = writer.getReader();
-    writer.close();
-    return ir;
-  }
-  
-  public void testPad() {
-    
-    int[] tests = new int[] {-9999999, -99560, -100, -3, -1, 0, 3, 9, 10, 1000,
-        999999999};
-    for (int i = 0; i < tests.length - 1; i++) {
-      int a = tests[i];
-      int b = tests[i + 1];
-      String aa = pad(a);
-      String bb = pad(b);
-      String label = a + ":" + aa + " vs " + b + ":" + bb;
-      assertEquals("length of " + label, aa.length(), bb.length());
-      assertTrue("compare less than " + label, aa.compareTo(bb) < 0);
-    }
-=======
   
   @BeforeClass
   public static void beforeClassBaseTestRangeFilter() throws Exception {
@@ -293,7 +185,6 @@
       assertEquals("length of " + label, aa.length(), bb.length());
       assertTrue("compare less than " + label, aa.compareTo(bb) < 0);
     }
->>>>>>> 2ede77ba
     
   }
   
