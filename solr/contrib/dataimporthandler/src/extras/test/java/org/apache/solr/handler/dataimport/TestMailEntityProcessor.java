/**
 * Licensed to the Apache Software Foundation (ASF) under one or more
 * contributor license agreements.  See the NOTICE file distributed with
 * this work for additional information regarding copyright ownership.
 * The ASF licenses this file to You under the Apache License, Version 2.0
 * (the "License"); you may not use this file except in compliance with
 * the License.  You may obtain a copy of the License at
 *
 *     http://www.apache.org/licenses/LICENSE-2.0
 *
 * Unless required by applicable law or agreed to in writing, software
 * distributed under the License is distributed on an "AS IS" BASIS,
 * WITHOUT WARRANTIES OR CONDITIONS OF ANY KIND, either express or implied.
 * See the License for the specific language governing permissions and
 * limitations under the License.
 */
package org.apache.solr.handler.dataimport;

<<<<<<< HEAD
import junit.framework.Assert;

import org.apache.solr.SolrTestCaseJ4;
=======
>>>>>>> 2ede77ba
import org.apache.solr.common.SolrInputDocument;
import org.junit.Ignore;
import org.junit.Test;

import java.text.ParseException;
import java.util.ArrayList;
import java.util.HashMap;
import java.util.List;
import java.util.Map;

// Test mailbox is like this: foldername(mailcount)
// top1(2) -> child11(6)
//         -> child12(0)
// top2(2) -> child21(1)
//                 -> grandchild211(2)
//                 -> grandchild212(1)
//         -> child22(2)

/**
 * Test for MailEntityProcessor. The tests are marked as ignored because we'd need a mail server (real or mocked) for
 * these to work.
 *
 * TODO: Find a way to make the tests actually test code
 *
 * @version $Id$
 * @see org.apache.solr.handler.dataimport.MailEntityProcessor
 * @since solr 1.4
 */
<<<<<<< HEAD
public class TestMailEntityProcessor extends SolrTestCaseJ4 {
=======
public class TestMailEntityProcessor extends AbstractDataImportHandlerTestCase {
>>>>>>> 2ede77ba

  // Credentials
  private static final String user = "user";
  private static final String password = "password";
  private static final String host = "host";
  private static final String protocol = "imaps";

  private static Map<String, String> paramMap = new HashMap<String, String>();

  @Test
  @Ignore("Needs a Mock Mail Server to work")
  public void testConnection() {
    // also tests recurse = false and default settings
    paramMap.put("folders", "top2");
    paramMap.put("recurse", "false");
    paramMap.put("processAttachement", "false");
    DataImporter di = new DataImporter();
    di.loadAndInit(getConfigFromMap(paramMap));
    DataConfig.Entity ent = di.getConfig().document.entities.get(0);
    ent.isDocRoot = true;
    DataImporter.RequestParams rp = new DataImporter.RequestParams();
    rp.command = "full-import";
    SolrWriterImpl swi = new SolrWriterImpl();
    di.runCmd(rp, swi);
    assertEquals("top1 did not return 2 messages", swi.docs.size(), 2);
  }

  @Test
  @Ignore("Needs a Mock Mail Server to work")
  public void testRecursion() {
    paramMap.put("folders", "top2");
    paramMap.put("recurse", "true");
    paramMap.put("processAttachement", "false");
    DataImporter di = new DataImporter();
    di.loadAndInit(getConfigFromMap(paramMap));
    DataConfig.Entity ent = di.getConfig().document.entities.get(0);
    ent.isDocRoot = true;
    DataImporter.RequestParams rp = new DataImporter.RequestParams();
    rp.command = "full-import";
    SolrWriterImpl swi = new SolrWriterImpl();
    di.runCmd(rp, swi);
    assertEquals("top2 and its children did not return 8 messages", swi.docs.size(), 8);
  }

  @Test
  @Ignore("Needs a Mock Mail Server to work")
  public void testExclude() {
    paramMap.put("folders", "top2");
    paramMap.put("recurse", "true");
    paramMap.put("processAttachement", "false");
    paramMap.put("exclude", ".*grandchild.*");
    DataImporter di = new DataImporter();
    di.loadAndInit(getConfigFromMap(paramMap));
    DataConfig.Entity ent = di.getConfig().document.entities.get(0);
    ent.isDocRoot = true;
    DataImporter.RequestParams rp = new DataImporter.RequestParams();
    rp.command = "full-import";
    SolrWriterImpl swi = new SolrWriterImpl();
    di.runCmd(rp, swi);
    assertEquals("top2 and its direct children did not return 5 messages", swi.docs.size(), 5);
  }

  @Test
  @Ignore("Needs a Mock Mail Server to work")
  public void testInclude() {
    paramMap.put("folders", "top2");
    paramMap.put("recurse", "true");
    paramMap.put("processAttachement", "false");
    paramMap.put("include", ".*grandchild.*");
    DataImporter di = new DataImporter();
    di.loadAndInit(getConfigFromMap(paramMap));
    DataConfig.Entity ent = di.getConfig().document.entities.get(0);
    ent.isDocRoot = true;
    DataImporter.RequestParams rp = new DataImporter.RequestParams();
    rp.command = "full-import";
    SolrWriterImpl swi = new SolrWriterImpl();
    di.runCmd(rp, swi);
    assertEquals("top2 and its direct children did not return 3 messages", swi.docs.size(), 3);
  }

  @Test
  @Ignore("Needs a Mock Mail Server to work")
  public void testIncludeAndExclude() {
    paramMap.put("folders", "top1,top2");
    paramMap.put("recurse", "true");
    paramMap.put("processAttachement", "false");
    paramMap.put("exclude", ".*top1.*");
    paramMap.put("include", ".*grandchild.*");
    DataImporter di = new DataImporter();
    di.loadAndInit(getConfigFromMap(paramMap));
    DataConfig.Entity ent = di.getConfig().document.entities.get(0);
    ent.isDocRoot = true;
    DataImporter.RequestParams rp = new DataImporter.RequestParams();
    rp.command = "full-import";
    SolrWriterImpl swi = new SolrWriterImpl();
    di.runCmd(rp, swi);
    assertEquals("top2 and its direct children did not return 3 messages", swi.docs.size(), 3);
  }

  @Test
  @Ignore("Needs a Mock Mail Server to work")
  public void testFetchTimeSince() throws ParseException {
    paramMap.put("folders", "top1/child11");
    paramMap.put("recurse", "true");
    paramMap.put("processAttachement", "false");
    paramMap.put("fetchMailsSince", "2008-12-26 00:00:00");
    DataImporter di = new DataImporter();
    di.loadAndInit(getConfigFromMap(paramMap));
    DataConfig.Entity ent = di.getConfig().document.entities.get(0);
    ent.isDocRoot = true;
    DataImporter.RequestParams rp = new DataImporter.RequestParams();
    rp.command = "full-import";
    SolrWriterImpl swi = new SolrWriterImpl();
    di.runCmd(rp, swi);
    assertEquals("top2 and its direct children did not return 3 messages", swi.docs.size(), 3);
  }

  private String getConfigFromMap(Map<String, String> params) {
    String conf =
            "<dataConfig>" +
                    "<document>" +
                    "<entity processor=\"org.apache.solr.handler.dataimport.MailEntityProcessor\" " +
                    "someconfig" +
                    "/>" +
                    "</document>" +
                    "</dataConfig>";
    params.put("user", user);
    params.put("password", password);
    params.put("host", host);
    params.put("protocol", protocol);
    StringBuilder attribs = new StringBuilder("");
    for (String key : params.keySet())
      attribs.append(" ").append(key).append("=" + "\"").append(params.get(key)).append("\"");
    attribs.append(" ");
    return conf.replace("someconfig", attribs.toString());
  }

  static class SolrWriterImpl extends SolrWriter {
    List<SolrInputDocument> docs = new ArrayList<SolrInputDocument>();
    Boolean deleteAllCalled;
    Boolean commitCalled;

    public SolrWriterImpl() {
      super(null, ".");
    }

    public boolean upload(SolrInputDocument doc) {
      return docs.add(doc);
    }

    public void log(int event, String name, Object row) {
      // Do nothing
    }

    public void doDeleteAll() {
      deleteAllCalled = Boolean.TRUE;
    }

    public void commit(boolean b) {
      commitCalled = Boolean.TRUE;
    }
  }
}<|MERGE_RESOLUTION|>--- conflicted
+++ resolved
@@ -16,12 +16,6 @@
  */
 package org.apache.solr.handler.dataimport;
 
-<<<<<<< HEAD
-import junit.framework.Assert;
-
-import org.apache.solr.SolrTestCaseJ4;
-=======
->>>>>>> 2ede77ba
 import org.apache.solr.common.SolrInputDocument;
 import org.junit.Ignore;
 import org.junit.Test;
@@ -50,11 +44,7 @@
  * @see org.apache.solr.handler.dataimport.MailEntityProcessor
  * @since solr 1.4
  */
-<<<<<<< HEAD
-public class TestMailEntityProcessor extends SolrTestCaseJ4 {
-=======
 public class TestMailEntityProcessor extends AbstractDataImportHandlerTestCase {
->>>>>>> 2ede77ba
 
   // Credentials
   private static final String user = "user";
