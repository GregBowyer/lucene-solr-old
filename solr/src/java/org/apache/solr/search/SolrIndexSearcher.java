--- conflicted
+++ resolved
@@ -579,11 +579,7 @@
     boolean positive = query==absQ;
 
     if (filterCache != null) {
-<<<<<<< HEAD
-      DocSet absAnswer = (DocSet)filterCache.get(absQ);
-=======
       DocSet absAnswer = filterCache.get(absQ);
->>>>>>> 2ede77ba
       if (absAnswer!=null) {
         if (positive) return absAnswer;
         else return getPositiveDocSet(matchAllDocsQuery).andNot(absAnswer);
@@ -617,11 +613,7 @@
   DocSet getPositiveDocSet(Query q, DocsEnumState deState) throws IOException {
     DocSet answer;
     if (filterCache != null) {
-<<<<<<< HEAD
-      answer = (DocSet)filterCache.get(q);
-=======
       answer = filterCache.get(q);
->>>>>>> 2ede77ba
       if (answer!=null) return answer;
     }
     answer = getDocSetNC(q,null,deState);
@@ -757,83 +749,6 @@
     return finalSet.getTopFilter();
 
 
-  }
-
-  // query must be positive
-  protected DocSet getDocSetNC(Query query, DocSet filter, DocsEnumState deState) throws IOException {
-    if (filter != null) return getDocSetNC(query, filter, null);
-
-    int smallSetSize = maxDoc()>>6;
-    int largestPossible = deState.termsEnum.docFreq();
-
-    int[] docs = new int[Math.min(smallSetSize, largestPossible)];
-    int upto = 0;
-    int bitsSet = 0;
-    OpenBitSet obs = null;
-
-    DocsEnum docsEnum = deState.termsEnum.docs(deState.deletedDocs, deState.reuse);
-    if (deState.reuse == null) {
-      deState.reuse = docsEnum;
-    }
-
-    if (docsEnum instanceof MultiDocsEnum) {
-      MultiDocsEnum.EnumWithSlice[] subs = ((MultiDocsEnum)docsEnum).getSubs();
-      int numSubs = ((MultiDocsEnum)docsEnum).getNumSubs();
-      for (int subindex = 0; subindex<numSubs; subindex++) {
-        MultiDocsEnum.EnumWithSlice sub = subs[subindex];
-        if (sub.docsEnum == null) continue;
-        DocsEnum.BulkReadResult bulk = sub.docsEnum.getBulkResult();
-        int base = sub.slice.start;
-
-        for (;;) {
-          int nDocs = sub.docsEnum.read();
-          if (nDocs == 0) break;
-          int[] docArr = bulk.docs.ints;
-          int end = bulk.docs.offset + nDocs;
-          if (upto + nDocs > docs.length) {
-            if (obs == null) obs = new OpenBitSet(maxDoc());
-            for (int i=bulk.docs.offset; i<end; i++) {
-              obs.fastSet(docArr[i]+base);
-            }
-            bitsSet += nDocs;
-          } else {
-            for (int i=bulk.docs.offset; i<end; i++) {
-              docs[upto++] = docArr[i]+base;
-            }
-          }
-        }
-      }
-    } else {
-      DocsEnum.BulkReadResult bulk = docsEnum.getBulkResult();
-      for (;;) {
-        int nDocs = docsEnum.read();
-        if (nDocs == 0) break;
-        int[] docArr = bulk.docs.ints;
-        int end = bulk.docs.offset + nDocs;
-
-        if (upto + nDocs > docs.length) {
-          if (obs == null) obs = new OpenBitSet(maxDoc());
-          for (int i=bulk.docs.offset; i<end; i++) {
-            obs.fastSet(docArr[i]);
-          }
-          bitsSet += nDocs;
-        } else {
-          for (int i=bulk.docs.offset; i<end; i++) {
-            docs[upto++] = docArr[i];
-          }
-        }
-      }
-    }
-
-    if (obs != null) {
-      for (int i=0; i<upto; i++) {
-        obs.fastSet(docs[i]);  
-      }
-      bitsSet += upto;
-      return new BitDocSet(obs, bitsSet);
-    }
-
-    return new SortedIntDocSet(docs, upto);
   }
 
   // query must be positive
