/**
 * Licensed to the Apache Software Foundation (ASF) under one or more
 * contributor license agreements.  See the NOTICE file distributed with
 * this work for additional information regarding copyright ownership.
 * The ASF licenses this file to You under the Apache License, Version 2.0
 * (the "License"); you may not use this file except in compliance with
 * the License.  You may obtain a copy of the License at
 *
 *     http://www.apache.org/licenses/LICENSE-2.0
 *
 * Unless required by applicable law or agreed to in writing, software
 * distributed under the License is distributed on an "AS IS" BASIS,
 * WITHOUT WARRANTIES OR CONDITIONS OF ANY KIND, either express or implied.
 * See the License for the specific language governing permissions and
 * limitations under the License.
 */

package org.apache.solr.handler.component;

import java.io.File;
import java.io.FileOutputStream;
import java.io.IOException;
import java.io.PrintWriter;
import java.util.HashMap;
import java.util.Map;

import org.apache.lucene.index.IndexReader;
import org.apache.lucene.util.BytesRef;
import org.apache.solr.SolrTestCaseJ4;
import org.apache.solr.common.params.CommonParams;
import org.apache.solr.common.params.MapSolrParams;
import org.apache.solr.common.params.QueryElevationParams;
import org.apache.solr.common.util.NamedList;
import org.apache.solr.core.SolrCore;
import org.apache.solr.handler.component.QueryElevationComponent.ElevationObj;
import org.apache.solr.request.LocalSolrQueryRequest;
import org.apache.solr.request.SolrQueryRequest;
import org.junit.Before;
import org.junit.BeforeClass;
import org.junit.Test;

import static org.junit.Assert.*;



public class QueryElevationComponentTest extends SolrTestCaseJ4 {

  @BeforeClass
  public static void beforeClass() throws Exception {
    initCore("solrconfig-elevate.xml","schema12.xml");
  }

  @Before
  @Override
  public void setUp() throws Exception{
    super.setUp();
    clearIndex();
    assertU(commit());
    assertU(optimize());
  }
  
  @Test
  public void testInterface() throws Exception
  {
    SolrCore core = h.getCore();
    
    NamedList<String> args = new NamedList<String>();
    args.add( QueryElevationComponent.FIELD_TYPE, "string" );
    args.add( QueryElevationComponent.CONFIG_FILE, "elevate.xml" );
    
    QueryElevationComponent comp = new QueryElevationComponent();
    comp.init( args );
    comp.inform( core );

    SolrQueryRequest req = req();
    IndexReader reader = req.getSearcher().getReader();
    Map<String, ElevationObj> map = comp.getElevationMap( reader, core );
    req.close();

    // Make sure the boosts loaded properly
    assertEquals( 3, map.size() );
    assertEquals( 1, map.get( "XXXX" ).priority.size() );
    assertEquals( 2, map.get( "YYYY" ).priority.size() );
    assertEquals( 3, map.get( "ZZZZ" ).priority.size() );
    assertEquals( null, map.get( "xxxx" ) );
    assertEquals( null, map.get( "yyyy" ) );
    assertEquals( null, map.get( "zzzz" ) );
    
    // Now test the same thing with a lowercase filter: 'lowerfilt'
    args = new NamedList<String>();
    args.add( QueryElevationComponent.FIELD_TYPE, "lowerfilt" );
    args.add( QueryElevationComponent.CONFIG_FILE, "elevate.xml" );
    
    comp = new QueryElevationComponent();
    comp.init( args );
    comp.inform( core );
    map = comp.getElevationMap( reader, core );
    assertEquals( 3, map.size() );
    assertEquals( null, map.get( "XXXX" ) );
    assertEquals( null, map.get( "YYYY" ) );
    assertEquals( null, map.get( "ZZZZ" ) );
    assertEquals( 1, map.get( "xxxx" ).priority.size() );
    assertEquals( 2, map.get( "yyyy" ).priority.size() );
    assertEquals( 3, map.get( "zzzz" ).priority.size() );
    
    assertEquals( "xxxx", comp.getAnalyzedQuery( "XXXX" ) );
    assertEquals( "xxxxyyyy", comp.getAnalyzedQuery( "XXXX YYYY" ) );

    assertQ("Make sure QEC handles null queries", req("qt","/elevate", "q.alt","*:*", "defType","dismax"),
        "//*[@numFound='0']");

  }

  @Test
  public void testSorting() throws IOException
  {
    assertU(adoc("id", "a", "title", "ipod",           "str_s", "a" ));
    assertU(adoc("id", "b", "title", "ipod ipod",      "str_s", "b" ));
    assertU(adoc("id", "c", "title", "ipod ipod ipod", "str_s", "c" ));

    assertU(adoc("id", "x", "title", "boosted",                 "str_s", "x" ));
    assertU(adoc("id", "y", "title", "boosted boosted",         "str_s", "y" ));
    assertU(adoc("id", "z", "title", "boosted boosted boosted", "str_s", "z" ));
    assertU(commit());
    
    String query = "title:ipod";
    
    Map<String,String> args = new HashMap<String, String>();
    args.put( CommonParams.Q, query );
    args.put( CommonParams.QT, "/elevate" );
    args.put( CommonParams.FL, "id,score" );
    args.put( "indent", "true" );
    //args.put( CommonParams.FL, "id,title,score" );
    SolrQueryRequest req = new LocalSolrQueryRequest( h.getCore(), new MapSolrParams( args) );
    IndexReader reader = req.getSearcher().getReader();
    QueryElevationComponent booster = (QueryElevationComponent)req.getCore().getSearchComponent( "elevate" );

    assertQ("Make sure standard sort works as expected", req
            ,"//*[@numFound='3']"
            ,"//result/doc[1]/str[@name='id'][.='a']"
            ,"//result/doc[2]/str[@name='id'][.='b']"
            ,"//result/doc[3]/str[@name='id'][.='c']"
            );
    
    // Explicitly set what gets boosted
    booster.elevationCache.clear();
    booster.setTopQueryResults( reader, query, new String[] { "x", "y", "z" }, null );


    assertQ("All six should make it", req
            ,"//*[@numFound='6']"
            ,"//result/doc[1]/str[@name='id'][.='x']"
            ,"//result/doc[2]/str[@name='id'][.='y']"
            ,"//result/doc[3]/str[@name='id'][.='z']"
            ,"//result/doc[4]/str[@name='id'][.='a']"
            ,"//result/doc[5]/str[@name='id'][.='b']"
            ,"//result/doc[6]/str[@name='id'][.='c']"
            );
    
    booster.elevationCache.clear();
    
    // now switch the order:
    booster.setTopQueryResults( reader, query, new String[] { "a", "x" }, null );
    assertQ("All four should make it", req
            ,"//*[@numFound='4']"
            ,"//result/doc[1]/str[@name='id'][.='a']"
            ,"//result/doc[2]/str[@name='id'][.='x']"
            ,"//result/doc[3]/str[@name='id'][.='b']"
            ,"//result/doc[4]/str[@name='id'][.='c']"
            );
    
    // Test reverse sort
    args.put( CommonParams.SORT, "score asc" );
    assertQ("All four should make it", req
        ,"//*[@numFound='4']"
        ,"//result/doc[4]/str[@name='id'][.='a']"
        ,"//result/doc[3]/str[@name='id'][.='x']"
        ,"//result/doc[2]/str[@name='id'][.='b']"
        ,"//result/doc[1]/str[@name='id'][.='c']"
        );
    
    // Try normal sort by 'id'
    // default 'forceBoost' should be false
    assertEquals( false, booster.forceElevation );
    args.put( CommonParams.SORT, "str_s asc" );
    assertQ( null, req
        ,"//*[@numFound='4']"
        ,"//result/doc[1]/str[@name='id'][.='a']"
        ,"//result/doc[2]/str[@name='id'][.='b']"
        ,"//result/doc[3]/str[@name='id'][.='c']"
        ,"//result/doc[4]/str[@name='id'][.='x']"
        );
    
    booster.forceElevation = true;
    assertQ( null, req
        ,"//*[@numFound='4']"
        ,"//result/doc[1]/str[@name='id'][.='a']"
        ,"//result/doc[2]/str[@name='id'][.='x']"
        ,"//result/doc[3]/str[@name='id'][.='b']"
        ,"//result/doc[4]/str[@name='id'][.='c']"
        );

    //Test exclusive (not to be confused with exclusion)
    args.put(QueryElevationParams.EXCLUSIVE, "true");
    booster.setTopQueryResults( reader, query, new String[] { "x", "a" },  new String[] {} );
    assertQ( null, req
        ,"//*[@numFound='2']"
        ,"//result/doc[1]/str[@name='id'][.='x']"
        ,"//result/doc[2]/str[@name='id'][.='a']"            
        );

    // Test exclusion
    booster.elevationCache.clear();
    args.remove( CommonParams.SORT );
    args.remove( QueryElevationParams.EXCLUSIVE);
    booster.setTopQueryResults( reader, query, new String[] { "x" },  new String[] { "a" } );
    assertQ( null, req
        ,"//*[@numFound='3']"
        ,"//result/doc[1]/str[@name='id'][.='x']"
        ,"//result/doc[2]/str[@name='id'][.='b']"
        ,"//result/doc[3]/str[@name='id'][.='c']"
        );

<<<<<<< HEAD
=======

    req.close();
>>>>>>> 2ede77ba
  }
  
  // write a test file to boost some docs
  private void writeFile( File file, String query, String ... ids ) throws Exception
  {
    PrintWriter out = new PrintWriter( new FileOutputStream( file ) ); 
    out.println( "<?xml version=\"1.0\" encoding=\"UTF-8\" ?>" );
    out.println( "<elevate>" );
    out.println( "<query text=\""+query+"\">" );
    for( String id : ids ) {
      out.println( " <doc id=\""+id+"\"/>" );
    }
    out.println( "</query>" );
    out.println( "</elevate>" );
    out.flush();
    out.close();
    
    log.info( "OUT:"+file.getAbsolutePath() );
  }

  @Test
  public void testElevationReloading() throws Exception
  {
    String testfile = "data-elevation.xml";
    File f = new File( h.getCore().getDataDir(), testfile );
    writeFile( f, "aaa", "A" );
    
    QueryElevationComponent comp = (QueryElevationComponent)h.getCore().getSearchComponent("elevate");
    NamedList<String> args = new NamedList<String>();
    args.add( QueryElevationComponent.CONFIG_FILE, testfile );
    comp.init( args );
    comp.inform( h.getCore() );

    SolrQueryRequest req = req();
    IndexReader reader = req.getSearcher().getReader();
    Map<String, ElevationObj> map = comp.getElevationMap(reader, h.getCore());
    assertTrue( map.get( "aaa" ).priority.containsKey( new BytesRef("A") ) );
    assertNull( map.get( "bbb" ) );
    req.close();
    
    // now change the file
    writeFile( f, "bbb", "B" );
    assertU(adoc("id", "10000")); // will get same reader if no index change
    assertU(commit());

    req = req();
    reader = req.getSearcher().getReader();
    map = comp.getElevationMap(reader, h.getCore());
    assertNull( map.get( "aaa" ) );
    assertTrue( map.get( "bbb" ).priority.containsKey( new BytesRef("B") ) );
    req.close();
  }
}<|MERGE_RESOLUTION|>--- conflicted
+++ resolved
@@ -221,11 +221,8 @@
         ,"//result/doc[3]/str[@name='id'][.='c']"
         );
 
-<<<<<<< HEAD
-=======
-
-    req.close();
->>>>>>> 2ede77ba
+
+    req.close();
   }
   
   // write a test file to boost some docs
